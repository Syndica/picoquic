/*
* Author: Christian Huitema
* Copyright (c) 2017, Private Octopus, Inc.
* All rights reserved.
*
* Permission to use, copy, modify, and distribute this software for any
* purpose with or without fee is hereby granted, provided that the above
* copyright notice and this permission notice appear in all copies.
*
* THIS SOFTWARE IS PROVIDED BY THE COPYRIGHT HOLDERS AND CONTRIBUTORS "AS IS" AND
* ANY EXPRESS OR IMPLIED WARRANTIES, INCLUDING, BUT NOT LIMITED TO, THE IMPLIED
* WARRANTIES OF MERCHANTABILITY AND FITNESS FOR A PARTICULAR PURPOSE ARE
* DISCLAIMED. IN NO EVENT SHALL Private Octopus, Inc. BE LIABLE FOR ANY
* DIRECT, INDIRECT, INCIDENTAL, SPECIAL, EXEMPLARY, OR CONSEQUENTIAL DAMAGES
* (INCLUDING, BUT NOT LIMITED TO, PROCUREMENT OF SUBSTITUTE GOODS OR SERVICES;
* LOSS OF USE, DATA, OR PROFITS; OR BUSINESS INTERRUPTION) HOWEVER CAUSED AND
* ON ANY THEORY OF LIABILITY, WHETHER IN CONTRACT, STRICT LIABILITY, OR TORT
* (INCLUDING NEGLIGENCE OR OTHERWISE) ARISING IN ANY WAY OUT OF THE USE OF THIS
* SOFTWARE, EVEN IF ADVISED OF THE POSSIBILITY OF SUCH DAMAGE.
*/

#ifndef PICOQUIC_H
#define PICOQUIC_H

#include <stdint.h>
#include <stdarg.h>
#ifdef _WINDOWS
#include <WS2tcpip.h>
#include <Ws2def.h>
#include <winsock2.h>
#else
#include <arpa/inet.h>
#include <netinet/in.h>
#include <sys/socket.h>
#include <sys/types.h>
#include <unistd.h>
#endif

#ifdef __cplusplus
extern "C" {
#endif

<<<<<<< HEAD
#define PICOQUIC_VERSION "1.1.1.0"
=======
#define PICOQUIC_VERSION "1.1.0.3"
>>>>>>> fff5cf8a

#define PICOQUIC_ERROR_CLASS 0x400
#define PICOQUIC_ERROR_DUPLICATE (PICOQUIC_ERROR_CLASS + 1)
#define PICOQUIC_ERROR_AEAD_CHECK (PICOQUIC_ERROR_CLASS + 3)
#define PICOQUIC_ERROR_UNEXPECTED_PACKET (PICOQUIC_ERROR_CLASS + 4)
#define PICOQUIC_ERROR_MEMORY (PICOQUIC_ERROR_CLASS + 5)
#if 0
#define PICOQUIC_ERROR_SPURIOUS_REPEAT (PICOQUIC_ERROR_CLASS + 6)
#endif
#define PICOQUIC_ERROR_CNXID_CHECK (PICOQUIC_ERROR_CLASS + 7)
#define PICOQUIC_ERROR_INITIAL_TOO_SHORT (PICOQUIC_ERROR_CLASS + 8)
#define PICOQUIC_ERROR_VERSION_NEGOTIATION_SPOOFED (PICOQUIC_ERROR_CLASS + 9)
#define PICOQUIC_ERROR_MALFORMED_TRANSPORT_EXTENSION (PICOQUIC_ERROR_CLASS + 10)
#define PICOQUIC_ERROR_EXTENSION_BUFFER_TOO_SMALL (PICOQUIC_ERROR_CLASS + 11)
#define PICOQUIC_ERROR_ILLEGAL_TRANSPORT_EXTENSION (PICOQUIC_ERROR_CLASS + 12)
#define PICOQUIC_ERROR_CANNOT_RESET_STREAM_ZERO (PICOQUIC_ERROR_CLASS + 13)
#define PICOQUIC_ERROR_INVALID_STREAM_ID (PICOQUIC_ERROR_CLASS + 14)
#define PICOQUIC_ERROR_STREAM_ALREADY_CLOSED (PICOQUIC_ERROR_CLASS + 15)
#define PICOQUIC_ERROR_FRAME_BUFFER_TOO_SMALL (PICOQUIC_ERROR_CLASS + 16)
#define PICOQUIC_ERROR_INVALID_FRAME (PICOQUIC_ERROR_CLASS + 17)
#define PICOQUIC_ERROR_CANNOT_CONTROL_STREAM_ZERO (PICOQUIC_ERROR_CLASS + 18)
#define PICOQUIC_ERROR_RETRY (PICOQUIC_ERROR_CLASS + 19)
#define PICOQUIC_ERROR_DISCONNECTED (PICOQUIC_ERROR_CLASS + 20)
#define PICOQUIC_ERROR_DETECTED (PICOQUIC_ERROR_CLASS + 21)
#define PICOQUIC_ERROR_INVALID_TICKET (PICOQUIC_ERROR_CLASS + 23)
#define PICOQUIC_ERROR_INVALID_FILE (PICOQUIC_ERROR_CLASS + 24)
#define PICOQUIC_ERROR_SEND_BUFFER_TOO_SMALL (PICOQUIC_ERROR_CLASS + 25)
#define PICOQUIC_ERROR_UNEXPECTED_STATE (PICOQUIC_ERROR_CLASS + 26)
#define PICOQUIC_ERROR_UNEXPECTED_ERROR (PICOQUIC_ERROR_CLASS + 27)
#define PICOQUIC_ERROR_TLS_SERVER_CON_WITHOUT_CERT (PICOQUIC_ERROR_CLASS + 28)
#define PICOQUIC_ERROR_NO_SUCH_FILE (PICOQUIC_ERROR_CLASS + 29)
#define PICOQUIC_ERROR_STATELESS_RESET (PICOQUIC_ERROR_CLASS + 30)
#define PICOQUIC_ERROR_CONNECTION_DELETED (PICOQUIC_ERROR_CLASS + 31)
#define PICOQUIC_ERROR_CNXID_SEGMENT (PICOQUIC_ERROR_CLASS + 32)
#define PICOQUIC_ERROR_CNXID_NOT_AVAILABLE (PICOQUIC_ERROR_CLASS + 33)
#define PICOQUIC_ERROR_MIGRATION_DISABLED (PICOQUIC_ERROR_CLASS + 34)
#define PICOQUIC_ERROR_CANNOT_COMPUTE_KEY (PICOQUIC_ERROR_CLASS + 35)
#define PICOQUIC_ERROR_CANNOT_SET_ACTIVE_STREAM (PICOQUIC_ERROR_CLASS + 36)
#define PICOQUIC_ERROR_CANNOT_CHANGE_ACTIVE_CONTEXT (PICOQUIC_ERROR_CLASS + 37)
#define PICOQUIC_ERROR_INVALID_TOKEN (PICOQUIC_ERROR_CLASS + 38)
#define PICOQUIC_ERROR_INITIAL_CID_TOO_SHORT (PICOQUIC_ERROR_CLASS + 39)
#define PICOQUIC_ERROR_KEY_ROTATION_NOT_READY (PICOQUIC_ERROR_CLASS + 40)
#define PICOQUIC_ERROR_AEAD_NOT_READY (PICOQUIC_ERROR_CLASS + 41)
#define PICOQUIC_ERROR_NO_ALPN_PROVIDED (PICOQUIC_ERROR_CLASS + 42)
#define PICOQUIC_ERROR_NO_CALLBACK_PROVIDED (PICOQUIC_ERROR_CLASS + 43)
#define PICOQUIC_STREAM_RECEIVE_COMPLETE (PICOQUIC_ERROR_CLASS + 44)
#define PICOQUIC_ERROR_PACKET_HEADER_PARSING (PICOQUIC_ERROR_CLASS + 45)
#define PICOQUIC_ERROR_QUIC_BIT_MISSING (PICOQUIC_ERROR_CLASS + 46)
#define PICOQUIC_NO_ERROR_TERMINATE_PACKET_LOOP (PICOQUIC_ERROR_CLASS + 47)
#define PICOQUIC_NO_ERROR_SIMULATE_NAT (PICOQUIC_ERROR_CLASS + 48)
#define PICOQUIC_NO_ERROR_SIMULATE_MIGRATION (PICOQUIC_ERROR_CLASS + 49)
#define PICOQUIC_ERROR_VERSION_NOT_SUPPORTED (PICOQUIC_ERROR_CLASS + 50)
#define PICOQUIC_ERROR_IDLE_TIMEOUT (PICOQUIC_ERROR_CLASS + 51)
#define PICOQUIC_ERROR_REPEAT_TIMEOUT (PICOQUIC_ERROR_CLASS + 52)
#define PICOQUIC_ERROR_HANDSHAKE_TIMEOUT (PICOQUIC_ERROR_CLASS + 53)
#define PICOQUIC_ERROR_SOCKET_ERROR (PICOQUIC_ERROR_CLASS + 54)
#define PICOQUIC_ERROR_VERSION_NEGOTIATION (PICOQUIC_ERROR_CLASS + 55)
#define PICOQUIC_ERROR_PACKET_TOO_LONG (PICOQUIC_ERROR_CLASS + 56)
#define PICOQUIC_ERROR_PACKET_WRONG_VERSION (PICOQUIC_ERROR_CLASS + 57)
#define PICOQUIC_ERROR_PORT_BLOCKED (PICOQUIC_ERROR_CLASS + 58)
#define PICOQUIC_ERROR_DATAGRAM_TOO_LONG (PICOQUIC_ERROR_CLASS + 59)

/*
 * Protocol errors defined in the QUIC spec
 */
#define PICOQUIC_TRANSPORT_INTERNAL_ERROR (0x1)
#define PICOQUIC_TRANSPORT_SERVER_BUSY (0x2)
#define PICOQUIC_TRANSPORT_FLOW_CONTROL_ERROR (0x3)
#define PICOQUIC_TRANSPORT_STREAM_LIMIT_ERROR (0x4)
#define PICOQUIC_TRANSPORT_STREAM_STATE_ERROR (0x5)
#define PICOQUIC_TRANSPORT_FINAL_OFFSET_ERROR (0x6)
#define PICOQUIC_TRANSPORT_FRAME_FORMAT_ERROR (0x7)
#define PICOQUIC_TRANSPORT_PARAMETER_ERROR (0x8)
#define PICOQUIC_TRANSPORT_CONNECTION_ID_LIMIT_ERROR (0x9)
#define PICOQUIC_TRANSPORT_PROTOCOL_VIOLATION (0xA)
#define PICOQUIC_TRANSPORT_INVALID_TOKEN (0xB)
#define PICOQUIC_TRANSPORT_APPLICATION_ERROR (0xC)
#define PICOQUIC_TRANSPORT_CRYPTO_BUFFER_EXCEEDED (0xD)
#define PICOQUIC_TRANSPORT_KEY_UPDATE_ERROR (0xE)
#define PICOQUIC_TRANSPORT_AEAD_LIMIT_REACHED (0xF) 

#define PICOQUIC_TRANSPORT_CRYPTO_ERROR(Alert) (((uint16_t)0x100) | ((uint16_t)((Alert)&0xFF)))
#define PICOQUIC_TLS_ALERT_WRONG_ALPN (0x178)
#define PICOQUIC_TLS_HANDSHAKE_FAILED (0x201)
#define PICOQUIC_TRANSPORT_VERSION_NEGOTIATION_ERROR (0x11)

#define PICOQUIC_MAX_PACKET_SIZE 1536
#define PICOQUIC_INITIAL_MTU_IPV4 1252
#define PICOQUIC_INITIAL_MTU_IPV6 1232
#define PICOQUIC_RESET_SECRET_SIZE 16
#define PICOQUIC_RESET_PACKET_PAD_SIZE 23
#define PICOQUIC_RESET_PACKET_MIN_SIZE (PICOQUIC_RESET_PACKET_PAD_SIZE + PICOQUIC_RESET_SECRET_SIZE)

#define PICOQUIC_LOG_PACKET_MAX_SEQUENCE 100

#define FOURCC(a, b, c, d) ((((uint32_t)(d)<<24) | ((c)<<16) | ((b)<<8) | (a)))

/*
* Connection states, useful to expose the state to the application.
*/
typedef enum {
    picoquic_state_client_init,
    picoquic_state_client_init_sent,
    picoquic_state_client_renegotiate,
    picoquic_state_client_retry_received,
    picoquic_state_client_init_resent,
    picoquic_state_server_init,
    picoquic_state_server_handshake,
    picoquic_state_client_handshake_start,
    picoquic_state_handshake_failure,
    picoquic_state_handshake_failure_resend,
    picoquic_state_client_almost_ready,
    picoquic_state_server_false_start,
    picoquic_state_server_almost_ready,
    picoquic_state_client_ready_start,
    picoquic_state_ready,
    picoquic_state_disconnecting,
    picoquic_state_closing_received,
    picoquic_state_closing,
    picoquic_state_draining,
    picoquic_state_disconnected
} picoquic_state_enum;

/* PMTUD 
 */

typedef enum {
    picoquic_pmtud_basic = 0, /* default pmtud behavior, opportunistic */
    picoquic_pmtud_required = 1, /* force pmtud asap */
    picoquic_pmtud_delayed = 2, /* only do pmtud if lots of data has to be sent */
    picoquic_pmtud_blocked = 3 /* never do pmtud */
} picoquic_pmtud_policy_enum;
/*
* Quic spin bit variants
*/

typedef enum {
    picoquic_spinbit_basic = 0, /* default spin bit behavior, as specified in spin bit draft */
    picoquic_spinbit_random = 1, /* alternative spin bit behavior, randomized for each packet */
    picoquic_spinbit_null = 2, /* null behavior, randomized per path */
    picoquic_spinbit_on = 3 /* Option used in test to avoid randomizing spin bit on/off */
} picoquic_spinbit_version_enum;

/*
* Quic loss bit variants
*/

typedef enum {
    picoquic_lossbit_none = 0, /* No support for the loss bits */
    picoquic_lossbit_send_only = 1, /* Able to send the loss bit, but not receive it */
    picoquic_lossbit_send_receive = 2, /* Able to send or receive the loss bits */
} picoquic_lossbit_version_enum;

/*
 * Provisional definition of the connection ID.
 */
#define PICOQUIC_CONNECTION_ID_MIN_SIZE 0
#define PICOQUIC_CONNECTION_ID_MAX_SIZE 20

typedef struct st_picoquic_connection_id_t {
    uint8_t id[PICOQUIC_CONNECTION_ID_MAX_SIZE];
    uint8_t id_len;
} picoquic_connection_id_t;


/* forward definition to avoid full dependency on picotls.h */
typedef struct st_ptls_iovec_t ptls_iovec_t; 

/* Detect whether error occured in TLS
 */
int picoquic_is_handshake_error(uint64_t error_code);


typedef struct st_picoquic_quic_t picoquic_quic_t;
typedef struct st_picoquic_cnx_t picoquic_cnx_t;
typedef struct st_picoquic_path_t picoquic_path_t;

typedef enum {
    picoquic_callback_stream_data = 0, /* Data received from peer on stream N */
    picoquic_callback_stream_fin, /* Fin received from peer on stream N; data is optional */
    picoquic_callback_stream_reset, /* Reset Stream received from peer on stream N; bytes=NULL, len = 0  */
    picoquic_callback_stop_sending, /* Stop sending received from peer on stream N; bytes=NULL, len = 0 */
    picoquic_callback_stateless_reset, /* Stateless reset received from peer. Stream=0, bytes=NULL, len=0 */
    picoquic_callback_close, /* Connection close. Stream=0, bytes=NULL, len=0 */
    picoquic_callback_application_close, /* Application closed by peer. Stream=0, bytes=NULL, len=0 */
    picoquic_callback_stream_gap,  /* bytes=NULL, len = length-of-gap or 0 (if unknown) */
    picoquic_callback_prepare_to_send, /* Ask application to send data in frame, see picoquic_provide_stream_data_buffer for details */
    picoquic_callback_almost_ready, /* Data can be sent, but the connection is not fully established */
    picoquic_callback_ready, /* Data can be sent and received, connection migration can be initiated */
    picoquic_callback_datagram, /* Datagram frame has been received */
    picoquic_callback_version_negotiation, /* version negotiation requested */
    picoquic_callback_request_alpn_list, /* Provide the list of supported ALPN */
    picoquic_callback_set_alpn, /* Set ALPN to negotiated value */
    picoquic_callback_pacing_changed, /* Pacing rate for the connection changed */
    picoquic_callback_prepare_datagram, /* Prepare the next datagram */
    picoquic_callback_datagram_acked, /* Ack for packet carrying datagram-frame received from peer */
    picoquic_callback_datagram_lost, /* Packet carrying datagram-frame probably lost */
    picoquic_callback_datagram_spurious /* Packet carrying datagram-frame was not really lost */
} picoquic_call_back_event_t;

typedef struct st_picoquic_tp_prefered_address_t {
    int is_defined;
    uint8_t ipv4Address[4];
    uint16_t ipv4Port;
    uint8_t ipv6Address[16];
    uint16_t ipv6Port;
    picoquic_connection_id_t connection_id;
    uint8_t statelessResetToken[16];
} picoquic_tp_prefered_address_t;

typedef struct st_picoquic_tp_version_negotiation_t {
    uint32_t current; /* Version found in TP, should match envelope */
    uint32_t previous; /* Version that triggered a VN before */
    size_t nb_received; /* Only present on client */
    uint32_t* received;
    size_t nb_supported; /* On client, list of compatible versions */
    uint32_t* supported;
} picoquic_tp_version_negotiation_t;

typedef struct st_picoquic_tp_t {
    uint64_t initial_max_stream_data_bidi_local;
    uint64_t initial_max_stream_data_bidi_remote;
    uint64_t initial_max_stream_data_uni;
    uint64_t initial_max_data;
    uint64_t initial_max_stream_id_bidir;
    uint64_t initial_max_stream_id_unidir;
    uint32_t idle_timeout;
    uint32_t max_packet_size;
    uint32_t max_ack_delay; /* stored in in microseconds for convenience */
    uint32_t active_connection_id_limit;
    uint8_t ack_delay_exponent;
    unsigned int migration_disabled;
    picoquic_tp_prefered_address_t prefered_address;
    uint32_t max_datagram_frame_size;
    int enable_loss_bit;
    int enable_time_stamp; /* (x&1) want, (x&2) can */
    uint64_t min_ack_delay;
    int do_grease_quic_bit;
    int enable_multipath;
    picoquic_tp_version_negotiation_t version_negotiation;
    int enable_bdp_frame;
} picoquic_tp_t;

/*
 * Stream types
 */
#define PICOQUIC_STREAM_ID_TYPE_MASK 3
#define PICOQUIC_STREAM_ID_CLIENT_INITIATED 0
#define PICOQUIC_STREAM_ID_SERVER_INITIATED 1
#define PICOQUIC_STREAM_ID_BIDIR 0
#define PICOQUIC_STREAM_ID_UNIDIR 2
#define PICOQUIC_STREAM_ID_CLIENT_INITIATED_BIDIR (PICOQUIC_STREAM_ID_CLIENT_INITIATED|PICOQUIC_STREAM_ID_BIDIR)
#define PICOQUIC_STREAM_ID_SERVER_INITIATED_BIDIR (PICOQUIC_STREAM_ID_SERVER_INITIATED|PICOQUIC_STREAM_ID_BIDIR)
#define PICOQUIC_STREAM_ID_CLIENT_INITIATED_UNIDIR (PICOQUIC_STREAM_ID_CLIENT_INITIATED|PICOQUIC_STREAM_ID_UNIDIR)
#define PICOQUIC_STREAM_ID_SERVER_INITIATED_UNIDIR (PICOQUIC_STREAM_ID_SERVER_INITIATED|PICOQUIC_STREAM_ID_UNIDIR)
#define PICOQUIC_IS_CLIENT_STREAM_ID(id) (unsigned int)(((id) & 1) == 0)
#define PICOQUIC_IS_BIDIR_STREAM_ID(id)  (unsigned int)(((id) & 2) == 0)

#define PICOQUIC_STREAM_ID_CLIENT_MAX_INITIAL_BIDIR (PICOQUIC_STREAM_ID_CLIENT_INITIATED_BIDIR + ((65535-1)*4))
#define PICOQUIC_STREAM_ID_SERVER_MAX_INITIAL_BIDIR (PICOQUIC_STREAM_ID_SERVER_INITIATED_BIDIR + ((65535-1)*4))
#define PICOQUIC_STREAM_ID_CLIENT_MAX_INITIAL_UNIDIR (PICOQUIC_STREAM_ID_CLIENT_INITIATED_UNIDIR + ((65535-1)*4))
#define PICOQUIC_STREAM_ID_SERVER_MAX_INITIAL_UNIDIR (PICOQUIC_STREAM_ID_SERVER_INITIATED_UNIDIR + ((65535-1)*4))

/* 
* Time management. Internally, picoquic works in "virtual time", updated via the "current time" parameter
* passed through picoquic_create(), picoquic_create_cnx(), picoquic_incoming_packet(), and picoquic_prepare_packet().
*
* There are two supported modes of operation, "wall time" synchronized with the system's current time function,
* and "simulated time". Production services are expected to use wall time, tests and simulation use the
* simulated time. The simulated time is held in a 64 bit counter, the address of which is passed as 
* the "p_simulated_time" parameter to picoquic_create().
*
* The time management needs to be consistent with the functions used internally by the TLS package "picotls".
* If the argument "p_simulated_time" is NULL, picotls will use "wall time", accessed through system API.
* If the argument is set, the default time function of picotls will be overridden by a function that
* reads the value of *p_simulated_time.
*
* The function "picoquic_current_time()" reads the wall time in microseconds, using the same system calls
* as picotls. The default socket code in "picosock.[ch]" uses that time function, and returns the time
* at which messages arrived. 
*
* The function "picoquic_get_quic_time()" returns the "virtual time" used by the specified quic
* context, which can be either the current wall time or the simulated time, depending on how the
* quic context was initialized.
*/

uint64_t picoquic_current_time(); /* wall time */
uint64_t picoquic_get_quic_time(picoquic_quic_t* quic); /* connection time, compatible with simulations */

/* Callback function for providing stream data to the application,
 * and generally for notifying events from stack to application.
 * The type of event is specified in an enum picoquic_call_back_event_t.
 * For stream related calls, stream ID provides the stream number, and the
 * parameter stream_ctx provides the application supplied stream context.
 */
typedef int (*picoquic_stream_data_cb_fn)(picoquic_cnx_t* cnx,
    uint64_t stream_id, uint8_t* bytes, size_t length,
    picoquic_call_back_event_t fin_or_event, void* callback_ctx, void * stream_ctx);

/* Callback from the TLS stack upon receiving a list of proposed ALPN in the Client Hello
 * The stack passes a <list> of io <count> vectors (base, len) each containing a proposed
 * ALPN. The implementation returns the index of the selected ALPN, or a value >= count
 * if none of the proposed ALPN is supported.
 *
 * The callback is only called if no default ALPN is specified in the Quic context.
 */
typedef size_t (*picoquic_alpn_select_fn)(picoquic_quic_t* quic, ptls_iovec_t* list, size_t count);

/* Function used during callback to provision an ALPN context. The stack 
 * issues a callback of type 
 */
int picoquic_add_proposed_alpn(void* tls_context, const char* alpn);

/* Callback function for producing a connection ID compatible
 * with the server environment.
 */

typedef void (*picoquic_connection_id_cb_fn)(picoquic_quic_t * quic, picoquic_connection_id_t cnx_id_local,
    picoquic_connection_id_t cnx_id_remote, void* cnx_id_cb_data, picoquic_connection_id_t * cnx_id_returned);

/* The fuzzer function is used to inject error in packets randomly.
 * It is called just prior to sending a packet, and can randomly
 * change the content or length of the packet.
 */
typedef uint32_t(*picoquic_fuzz_fn)(void * fuzz_ctx, picoquic_cnx_t* cnx, uint8_t * bytes, 
    size_t bytes_max, size_t length, size_t header_length);
void picoquic_set_fuzz(picoquic_quic_t* quic, picoquic_fuzz_fn fuzz_fn, void * fuzz_ctx);

/* Log application messages or other messages to the text log and binary log.
 */
void picoquic_log_app_message_v(picoquic_cnx_t* cnx, const char* fmt, va_list vargs);
void picoquic_log_app_message(picoquic_cnx_t* cnx, const char* fmt, ...);

/* Set the log level:
 * 1: log all packets
 * 0: only log the first 100 packets for each connection. */
void picoquic_set_log_level(picoquic_quic_t* quic, int log_level);

/* By default, the binary log and qlog files are named from the Initial CID
 * chosen by the client. For example, if the initial CID is set
 * to { 0xde, 0xad, 0xbe, 0xef, 0x01, 0x02, 0x03, 0x04, 0x05 } the
 * qlog files will be named:
 *  - deadbeef0102030405.client.qlog (on the client)
 *  - deadbeef0102030405.server.qlog (on the server)
 * This works well if clients follow the guidance in RFC9000 and set the
 * files to a random value, with only a very small chance of collisions.
 * But if the client use non standard names, the risk of collision
 * increases.
 * 
 * Setting the "use unique log names" option causes the insertion
 * of a random 16 bit string in the name, as in:
 *  - deadbeef0102030405.a1ea.server.qlog (on the server)
 * Setting the option to 0 restores the default behavior.
 */
void picoquic_use_unique_log_names(picoquic_quic_t* quic, int use_unique_log_names);

/* 
 * picoquic_set_random_initial:
 * randomization of initial PN numbers, i.e.. the number assigned to
 * the first packet in a given number space. The option has three possible values:
 * 
 *  0: do not randomize.
 *  1: only randomize the number of the first "Initial" packet
 *  2: randomize the value of the first packet in all packet spaces.
 * 
 * By default, the variable is set to 1, because randomizing the initial
 * packet numbers in the Initial space prevents some possible DOS amplification
 * attacks. Use the `picoquic_set_random_initial` API to set the value:
 * 
 *  - To 0 for test cases for which any randomization makes regression
 *    difficult to detect
 *  - To 2 to test whether the implementation or its peers correctly
 *    handles non-zero initial packet numbers.
 */
void picoquic_set_random_initial(picoquic_quic_t* quic, int random_initial);

/* Set the "packet train" mode for pacing */
void picoquic_set_packet_train_mode(picoquic_quic_t* quic, int train_mode);

/* set the padding policy.
 * The padding policy is parameterized by two variables:
 * - packets shorter than padding_min_size will be padded to that size.
 * - if packets are longer than the min_size, they will be padded to the min size plus
 *   the nearest multiple of the "padding multiple", or to the path MTU.
 *
 * Padding is done before encryption, and before adding the AEAD checksum.
 *
 * The default value of the min size is set to 39 to enable the reset process.
 * By default, the multiple is set to zero.
 * 
 * When using "packet trains", it is a good idea to also set the padding multiple, because that
 * ensures that most packets will be padded to full path MTU length.
 */
void picoquic_set_padding_policy(picoquic_quic_t* quic, uint32_t padding_min_size, uint32_t padding_multiple);

/* Require Picoquic to log the session keys in the specified files.
 * Instead of calling this API directly, consider calling the 
 * function picoquic_set_key_log_file_from_env() defined in 
 * picosocks.h */
void picoquic_set_key_log_file(picoquic_quic_t* quic, char const* keylog_filename);

/* Adjust maximum connections allowed to the specified value.
 * The maximum number cannot be set to a value higher than the limit set when the context was
 * created. Trying higher values has no effect.
 */
int picoquic_adjust_max_connections(picoquic_quic_t * quic, uint32_t max_nb_connections);

/* Get number of open connections */
uint32_t picoquic_current_number_connections(picoquic_quic_t * quic);

/* Obtain the reasons why a connection was closed */
void picoquic_get_close_reasons(picoquic_cnx_t* cnx, uint64_t* local_reason,
    uint64_t* remote_reason, uint64_t* local_application_reason,
    uint64_t* remote_application_reason);

/* Will be called to verify that the given data corresponds to the given signature.
 * This callback and the `verify_ctx` will be set by the `verify_certificate_cb_fn`.
 * If `data` and `sign` are empty buffers, an error occurred and `verify_ctx` should be freed.
 * Expect `0` as return value, when the data matches the signature.
 */

typedef int (*picoquic_verify_sign_cb_fn)(void* verify_ctx, ptls_iovec_t data, ptls_iovec_t sign);
/* Will be called to verify a certificate of a connection.
 * The arguments `verify_sign` and `verify_sign_ctx` are expected to be set, when the function returns `0`.
 * See `verify_sign_cb_fn` for more information about these arguments.
 */
typedef int (*picoquic_verify_certificate_cb_fn)(void* ctx, picoquic_cnx_t* cnx, ptls_iovec_t* certs, size_t num_certs,
                                                 picoquic_verify_sign_cb_fn* verify_sign, void** verify_sign_ctx);

/* Is called to free the verify certificate ctx */
typedef void (*picoquic_free_verify_certificate_ctx)(void* ctx);

/* Management of the blocked port list */
int picoquic_check_port_blocked(uint16_t port);
int picoquic_check_addr_blocked(const struct sockaddr* addr_from);
void picoquic_disable_port_blocking(picoquic_quic_t* quic, int is_port_blocking_disabled);

/* QUIC context create and dispose */
picoquic_quic_t* picoquic_create(uint32_t max_nb_connections,
    char const* cert_file_name, char const* key_file_name, char const * cert_root_file_name,
    char const* default_alpn,
    picoquic_stream_data_cb_fn default_callback_fn,
    void* default_callback_ctx,
    picoquic_connection_id_cb_fn cnx_id_callback,
    void* cnx_id_callback_data,
    uint8_t reset_seed[PICOQUIC_RESET_SECRET_SIZE],
    uint64_t current_time,
    uint64_t* p_simulated_time,
    char const* ticket_file_name,
    const uint8_t* ticket_encryption_key,
    size_t ticket_encryption_key_length);

void picoquic_free(picoquic_quic_t* quic);

/* Preference for low memory options.
 * setting this flag instructs picoquic to chose implementations of algorithms 
 * that use less memory while maintaining reasonable performance. For example,
 * choose the openssl implementation of AES instead of the fusion implementation,
 * which is a bit faster but requires an additional 7KB of data per connection */
int picoquic_set_low_memory_mode(picoquic_quic_t* quic, int low_memory_mode);

/* management of retry policy.
 * The cookie mode can be used to force the following behavior:
 * - if cookie_mode&1, check the token and force a retry for each incoming connection.
 * - if cookie&2, provide a token to the client after completing the handshake.
 * When the "force retry" is not set, the code will count the number of "half-open" 
 * connections. This can happen for example if the server is subject to a DDOS attack.
 * If the threshold is exceeded, the code will request a token before accepting new
 * connections, forcing DDOS attackers to reveal their IP address.
 * By default, the threshold is set to 128 connections.
 */
void picoquic_set_cookie_mode(picoquic_quic_t* quic, int cookie_mode);

/* Set cipher suite, for tests. 
 * 0: default values
 * 20: chacha20poly1305sha256
 * 128: aes128gcmsha256
 * 256: aes256gcmsha384
 * returns 0 if OK, -1 if the specified ciphersuite is not supported.
 */
int picoquic_set_cipher_suite(picoquic_quic_t* quic, int cipher_suite_id);

/* Set key exchange algorithms, for tests.
 * 0: default values
 * 20: x25519
 * 128: secp256r1
 * 256: secp256r1
 * returns 0 if OK, -1 if the specified ciphersuite is not supported.
 */
int picoquic_set_key_exchange(picoquic_quic_t* quic, int key_exchange_id);

/* Init of transport parameters per quic context */
int picoquic_set_default_tp(picoquic_quic_t* quic, picoquic_tp_t* tp);
/* Set the transport parameters per connection */
void picoquic_set_transport_parameters(picoquic_cnx_t * cnx, picoquic_tp_t const * tp);
/* Get the transport parameters per connection */
picoquic_tp_t const* picoquic_get_transport_parameters(picoquic_cnx_t* cnx, int get_local);

/* Set the TLS certificate chain(DER format) for the QUIC context. The context will take ownership over the certs pointer. */
void picoquic_set_tls_certificate_chain(picoquic_quic_t* quic, ptls_iovec_t* certs, size_t count);

/* Set the TLS root certificates (DER format) for the QUIC context. The context will take ownership over the certs pointer.
 * The root certificates will be used to verify the certificate chain of the server and client (with client authentication activated).
 * Returns `0` on success, `-1` on error while loading X509 certificate or `-2` on error while adding a cert to the certificate store.
 */
int picoquic_set_tls_root_certificates(picoquic_quic_t* quic, ptls_iovec_t* certs, size_t count);

/* Tell the TLS stack to not attempt verifying certificates */
void picoquic_set_null_verifier(picoquic_quic_t* quic);

/* Set the TLS private key(DER format) for the QUIC context. The caller is responsible for cleaning up the pointer. */
int picoquic_set_tls_key(picoquic_quic_t* quic, const uint8_t* data, size_t len);

/* Set the verify certificate callback and context. */
typedef struct st_ptls_verify_certificate_t ptls_verify_certificate_t;
int picoquic_set_verify_certificate_callback(picoquic_quic_t* quic, 
    ptls_verify_certificate_t * cb, picoquic_free_verify_certificate_ctx free_fn);

/* Set client authentication in TLS (if enabled, client is required to send certificates). */
void picoquic_set_client_authentication(picoquic_quic_t* quic, int client_authentication);

/* By default, a quic context authorizes incoming connections if the certificate and
 * private key are provided, but if client authentication is required the client context
 * will also have certificaye and key. In that case, the function "enforce_client_only"
 * can be used to specify a pure client (do_enforce=1). For peer-to-peer application
 * that expect both incoming connections, there is no need to call that API, but it
 * could be used with "do_enforce = 0". */
void picoquic_enforce_client_only(picoquic_quic_t* quic, int do_enforce);

/* Set default padding policy for the context */
void picoquic_set_default_padding(picoquic_quic_t* quic, uint32_t padding_multiple, uint32_t padding_minsize);

/* Set default spin bit policy for the context */
void picoquic_set_default_spinbit_policy(picoquic_quic_t * quic, picoquic_spinbit_version_enum default_spinbit_policy);

/* Set default loss bit policy for the context */
void picoquic_set_default_lossbit_policy(picoquic_quic_t* quic, picoquic_lossbit_version_enum default_lossbit_policy);

/* Set the multipath option for the context */
void picoquic_set_default_multipath_option(picoquic_quic_t* quic, int multipath_option);

/* Set the length of a crypto epoch -- force rotation after that many packets sent */
void picoquic_set_default_crypto_epoch_length(picoquic_quic_t* quic, uint64_t crypto_epoch_length_max);

uint64_t picoquic_get_default_crypto_epoch_length(picoquic_quic_t* quic);

/* Get the local CID length */
uint8_t picoquic_get_local_cid_length(picoquic_quic_t* quic);

/* Check whether a CID is locally defined */
int picoquic_is_local_cid(picoquic_quic_t* quic, picoquic_connection_id_t* cid);

/* Manage session tickets and retry tokens.
 * There is no explicit call to load tickets, this must be done by passing
 * the ticket store name as an argument to picoquic_create().
 */
int picoquic_load_retry_tokens(picoquic_quic_t* quic, char const* token_store_filename);
int picoquic_save_session_tickets(picoquic_quic_t* quic, char const* ticket_store_filename);
int picoquic_save_retry_tokens(picoquic_quic_t* quic, char const* token_store_filename);

/* Manage bdps */
void picoquic_set_default_bdp_frame_option(picoquic_quic_t* quic, int enable_bdp_frame);

/* Set default connection ID length for the context.
 * All valid values are supported on the client.
 * Using a null value on the server is not tested, may not work.
 * Cannot be changed if there are active connections in the context.
 * Value must be compatible with what the cnx_id_callback() expects on a server */
int picoquic_set_default_connection_id_length(picoquic_quic_t* quic, uint8_t cid_length);

void picoquic_set_default_connection_id_ttl(picoquic_quic_t* quic, uint64_t ttl_usec);

uint64_t picoquic_get_default_connection_id_ttl(picoquic_quic_t* quic);

/* Setting the max mtu that can be found or tried using path MTU discovery.
 * The API uses the traditional definition of the path MTU. The size of 
 * packet sent is the sum of the lengths of IPv4 or IPv6 header (20 or 40 bytes),
 * UDP header (8 bytes) and UDP payload. The QUIC stack can only control the
 * size of the udp payload, which is negotiated through transport parameters
 * during the handshake. The negotiated value will be set by subtracting
 * from the "mtu_max" parameter the estimated IP and UDP over, which depends
 * on the IP address used for the connection and is computed using the
 * macro "PICOQUIC_MTU_OVERHEAD".
 */
#define PICOQUIC_MTU_OVERHEAD(p_s_addr) (((p_s_addr)->sa_family==AF_INET6)?48:28)
void picoquic_set_mtu_max(picoquic_quic_t* quic, uint32_t mtu_max);


/* Set the ALPN function used to verify incoming ALPN */
void picoquic_set_alpn_select_fn(picoquic_quic_t* quic, picoquic_alpn_select_fn alpn_select_fn);

/* Set the default callback function for new connections.
 * This must be defined for every server implementation.
 */
void picoquic_set_default_callback(picoquic_quic_t * quic, picoquic_stream_data_cb_fn callback_fn, void * callback_ctx);

/* Set the minimum interval between consecutive stateless reset packets.
 * This limits the potential blowback of stateless reset packets when nder DoS attacks.
 * A value of zero will set no interval.
 * Default to PICOQUIC_MICROSEC_STATELESS_RESET_INTERVAL_DEFAULT
 */
void picoquic_set_default_stateless_reset_min_interval(picoquic_quic_t* quic, uint64_t min_interval_usec);

/* Set and get the maximum number of simultaneously logged connections.
* If that number is too high, the maximum number of open files will be hit 
* at random places in the code. A small value means that some connections may
* not be logged. Default is set to 32. */
void picoquic_set_max_simultaneous_logs(picoquic_quic_t* quic, uint32_t max_simultaneous_logs);
uint32_t picoquic_get_max_simultaneous_logs(picoquic_quic_t* quic);

/* Connection context creation and registration */
picoquic_cnx_t* picoquic_create_cnx(picoquic_quic_t* quic,
    picoquic_connection_id_t initial_cnx_id, picoquic_connection_id_t remote_cnx_id,
    const struct sockaddr* addr_to, uint64_t start_time, uint32_t preferred_version,
    char const* sni, char const* alpn, char client_mode);

picoquic_cnx_t* picoquic_create_client_cnx(picoquic_quic_t* quic,
    struct sockaddr* addr, uint64_t start_time, uint32_t preferred_version,
    char const* sni, char const* alpn,
    picoquic_stream_data_cb_fn callback_fn, void* callback_ctx);

int picoquic_start_client_cnx(picoquic_cnx_t* cnx);

/* Closing the quic connection can be done in one of three ways.
 *
 * The function "picoquic_close" performs an ordered close. The "reason code"
 * is sent to the peer, and should be visible by the peer's application,
 * unless of course the peer discards the connection before receiving
 * the closing message. The action is delayed until the next
 * packet can be sent.
 * 
 * The function "picoquic_close_immediate" performs an abrupt close. The
 * connection will immediately move to a "draining" state, no more
 * packets will be sent, no information will be provided to the peer.
 * The connection context will be kept for a very
 * limited time, until it can be safely deleted.
 * This should be safe to use inclduing inside a picoquic callback,
 * but it is a bit experimental. Please file an issue if you see a problem.
 * 
 * The function "picoquic_delete_cnx" deletes all the resource associated
 * with the connection, including the connection context. Any reference
 * to the context after making this call will cause an error, which
 * makes it unsafe to use inside a callback.
 */
int picoquic_close(picoquic_cnx_t* cnx, uint16_t application_reason_code);

void picoquic_close_immediate(picoquic_cnx_t* cnx);

void picoquic_delete_cnx(picoquic_cnx_t* cnx);

/* Support for version negotiation:
 * Setting the "desired version" parameter will trigger compatible version
 * negotiation from the current version to that desired version, if the
 * server supports the desired version.
 * If starting the connection with a new version after receiving a VN packet,
 * setting the "rejected version" parameter will provide protection against
 * downgrade attacks.
 * These parameters must be set before starting the connection.
 */

void picoquic_set_desired_version(picoquic_cnx_t* cnx, uint32_t desired_version);
void picoquic_set_rejected_version(picoquic_cnx_t* cnx, uint32_t rejected_version);

/* Connection events.
 * The "probe new path" API attempts to validate a new path. If multipath is enabled,
 * the new path will come in addition to the set of existing paths; if not,
 * the new path when validated will replace the default path.
 * The "abandon path" should only be used if multipath is enabled, and if more than
 * one path is available -- otherwise, just close the connection. If the command
 * is accepted, the peer will be informed of the need to close the path, and the
 * path will be demoted after a short delay.
 */
int picoquic_probe_new_path(picoquic_cnx_t* cnx, const struct sockaddr* addr_from,
    const struct sockaddr* addr_to, uint64_t current_time);
int picoquic_abandon_path(picoquic_cnx_t* cnx, int path_id, uint64_t reason, char const* phrase);

int picoquic_renew_connection_id(picoquic_cnx_t* cnx, int path_id);

int picoquic_start_key_rotation(picoquic_cnx_t * cnx);

picoquic_quic_t* picoquic_get_quic_ctx(picoquic_cnx_t* cnx);
picoquic_cnx_t* picoquic_get_first_cnx(picoquic_quic_t* quic);
picoquic_cnx_t* picoquic_get_next_cnx(picoquic_cnx_t* cnx);
int64_t picoquic_get_next_wake_delay(picoquic_quic_t* quic,
    uint64_t current_time,
    int64_t delay_max);
int64_t picoquic_get_wake_delay(picoquic_cnx_t* cnx,
    uint64_t current_time,
    int64_t delay_max);
picoquic_cnx_t* picoquic_get_earliest_cnx_to_wake(picoquic_quic_t* quic, uint64_t max_wake_time);

uint64_t picoquic_get_next_wake_time(picoquic_quic_t* quic, uint64_t current_time);

picoquic_state_enum picoquic_get_cnx_state(picoquic_cnx_t* cnx);

void picoquic_cnx_set_padding_policy(picoquic_cnx_t * cnx, uint32_t padding_multiple, uint32_t padding_minsize);
void picoquic_cnx_get_padding_policy(picoquic_cnx_t * cnx, uint32_t * padding_multiple, uint32_t * padding_minsize);
/* Set spin bit policy for the connection */
void picoquic_cnx_set_spinbit_policy(picoquic_cnx_t * cnx, picoquic_spinbit_version_enum spinbit_policy);

/* Set max packet interval between key rotations */
void picoquic_set_crypto_epoch_length(picoquic_cnx_t* cnx, uint64_t crypto_epoch_length_max);
uint64_t picoquic_get_crypto_epoch_length(picoquic_cnx_t* cnx);

/* Set the PMTU discovery policy
 * The API picoquic_cnx_set_pmtud_required is obsolete, should use instead:
 * for is_pmtud_required = 0: picoquic_cnx_set_pmtud_policy(cnx, picoquic_pmtud_basic)
 * for is_pmtud_required = 1: picoquic_cnx_set_pmtud_policy(cnx, picoquic_pmtud_required)
 */
void picoquic_set_default_pmtud_policy(picoquic_quic_t* quic, picoquic_pmtud_policy_enum pmtud_policy);
void picoquic_cnx_set_pmtud_policy(picoquic_cnx_t* cnx, picoquic_pmtud_policy_enum pmtud_policy);
void picoquic_cnx_set_pmtud_required(picoquic_cnx_t* cnx, int is_pmtud_required);

/* Check whether the handshake is of type PSK*/
int picoquic_tls_is_psk_handshake(picoquic_cnx_t* cnx);

/* Manage addresses */
void picoquic_get_peer_addr(picoquic_cnx_t* cnx, struct sockaddr** addr);
void picoquic_get_local_addr(picoquic_cnx_t* cnx, struct sockaddr** addr);
unsigned long picoquic_get_local_if_index(picoquic_cnx_t* cnx);

int picoquic_set_local_addr(picoquic_cnx_t* cnx, struct sockaddr* addr);

/* Manage connection IDs*/
picoquic_connection_id_t picoquic_get_local_cnxid(picoquic_cnx_t* cnx);
picoquic_connection_id_t picoquic_get_remote_cnxid(picoquic_cnx_t* cnx);
picoquic_connection_id_t picoquic_get_initial_cnxid(picoquic_cnx_t* cnx);
picoquic_connection_id_t picoquic_get_client_cnxid(picoquic_cnx_t* cnx);
picoquic_connection_id_t picoquic_get_server_cnxid(picoquic_cnx_t* cnx);
picoquic_connection_id_t picoquic_get_logging_cnxid(picoquic_cnx_t* cnx);

/* Manage connections */
uint64_t picoquic_get_cnx_start_time(picoquic_cnx_t* cnx);
uint64_t picoquic_is_0rtt_available(picoquic_cnx_t* cnx);

int picoquic_is_cnx_backlog_empty(picoquic_cnx_t* cnx);

void picoquic_set_callback(picoquic_cnx_t* cnx,
    picoquic_stream_data_cb_fn callback_fn, void* callback_ctx);

picoquic_stream_data_cb_fn picoquic_get_default_callback_function(picoquic_quic_t * quic);

void * picoquic_get_default_callback_context(picoquic_quic_t * quic);

picoquic_stream_data_cb_fn picoquic_get_callback_function(picoquic_cnx_t * cnx);

void * picoquic_get_callback_context(picoquic_cnx_t* cnx);

/* Send extra frames */
int picoquic_queue_misc_frame(picoquic_cnx_t* cnx, const uint8_t* bytes, size_t length, int is_pure_ack);

/* Queue a datagram frame for sending later.
 * The datagram length must be no more than PICOQUIC_DATAGRAM_QUEUE_MAX_LENGTH,
 * i.e., must fit in the minimum packet length supported by Quic. Trying to
 * queue a larger datagram will result in an error PICOQUIC_ERROR_DATAGRAM_TOO_LONG.
 */
#define PICOQUIC_DATAGRAM_QUEUE_MAX_LENGTH 1200
int picoquic_queue_datagram_frame(picoquic_cnx_t* cnx, size_t length, const uint8_t* bytes);

/* The incoming packet API is used to pass incoming packets to a 
 * Quic context. The API handles the decryption of the packets
 * and their processing in the context of connections.
 */

int picoquic_incoming_packet(
    picoquic_quic_t* quic,
    uint8_t* bytes,
    size_t length,
    struct sockaddr* addr_from,
    struct sockaddr* addr_to,
    int if_index_to,
    unsigned char received_ecn,
    uint64_t current_time);

int picoquic_incoming_packet_ex(
    picoquic_quic_t* quic,
    uint8_t* bytes,
    size_t packet_length,
    struct sockaddr* addr_from,
    struct sockaddr* addr_to,
    int if_index_to,
    unsigned char received_ecn,
    picoquic_cnx_t** first_cnx,
    uint64_t current_time);

/* Applications must regularly poll the "next packet" API to obtain the
 * next packet that will be set over the network. The API for that is
 * picoquic_prepare_next_packet", which operates on a "quic context".
 * The API "picoquic_prepare_packet" does the same but for just one
 * connection at a time. 
 */

int picoquic_prepare_next_packet_ex(picoquic_quic_t* quic, 
    uint64_t current_time, uint8_t* send_buffer, size_t send_buffer_max, size_t* send_length, 
    struct sockaddr_storage* p_addr_to, struct sockaddr_storage* p_addr_from, int* if_index,
    picoquic_connection_id_t* log_cid, picoquic_cnx_t** p_last_cnx, size_t* send_msg_size);

int picoquic_prepare_next_packet(picoquic_quic_t* quic,
    uint64_t current_time, uint8_t* send_buffer, size_t send_buffer_max, size_t* send_length,
    struct sockaddr_storage* p_addr_to, struct sockaddr_storage* p_addr_from, int* if_index,
    picoquic_connection_id_t* p_logcid, picoquic_cnx_t** p_last_cnx);

int picoquic_prepare_packet_ex(picoquic_cnx_t* cnx,
    uint64_t current_time, uint8_t* send_buffer, size_t send_buffer_max, size_t* send_length,
    struct sockaddr_storage* p_addr_to, struct sockaddr_storage* p_addr_from, int* if_index,
    size_t* send_msg_size);

int picoquic_prepare_packet(picoquic_cnx_t* cnx,
    uint64_t current_time, uint8_t* send_buffer, size_t send_buffer_max, size_t* send_length,
    struct sockaddr_storage* p_addr_to, struct sockaddr_storage* p_addr_from, int* if_index);

/* Socket error signalling.
 * The application code is in charge of sending the packets prepared by the stack
 * to the designated network address. If the stack tries to send a packet to an unreachable
 * destination, the application may get an error indication from the socket "sendmsg"
 * API, or its equivalent. Passing the error back to the stack allows for better
 * handling, for example closing a connection immediately if the peer's address is
 * unreachable, or cancelling a migration attempt if the new path is not available.
 *
 * The signalling is per connection, using the connection context signalled for example
 * in the p_last_cnx parameter to the picoquic_prepare_next_packet API. The p_addr_to
 * parameter indicates the peer's address, the destination of the failed transmission.
 * The p_addr_from parameter indicates the source address provided by the 
 * picoquic_prepare_next_packet API, the if_index parameter indicates the interface ID
 * suggested by the stack. The socket_err parameter may be used by the stack for logging
 * purposes.
 */
void picoquic_notify_destination_unreachable(picoquic_cnx_t* cnx,
     uint64_t current_time, struct sockaddr* addr_peer, struct sockaddr* addr_local, int if_index, int socket_err);
void picoquic_notify_destination_unreachable_by_cnxid(picoquic_quic_t* quic, picoquic_connection_id_t * cnxid,
    uint64_t current_time, struct sockaddr* addr_peer, struct sockaddr* addr_local, int if_index, int socket_err);

/* Handling of out of sequence stream data delivery.
 *
 * For applications like video communication, it is important to process stream data
 * as soon as it arrives, even if it arrives out of order. For example, it might be
 * better to play the next video frame than to wait for the complete transmission
 * of the previous one. Picoquic enables that with the "direct receive" marking. If
 * a stream is marked as "direct receive", picoquic will hand data receive on
 * that stream to the application immediately, even if it is out of sequence.
 * 
 * The data will be delivered to a direct receive callback function, which will
 * pass the pointer to the data, the stream offset and length of the data, and
 * also indicates if a fin mark was received. When the fin mark is present, the
 * fin offset of the stream is located at the sum of offset and length, and
 * the length may be null.
 *
 * The function picoquic_mark_direct_receive_stream is used to mark a stream
 * as `direct receive` and provide the callback function and context for that
 * stream. Calling that function with a NULL callback function pointer results
 * in an error.
 *
 * If stream data was queued at the time the picoquic_mark_direct_receive_stream
 * function is called, the callback will be activated immediately.
 *
 * The callback function shall return:
 * - 0 if the data was processed normally.
 * - PICOQUIC_STREAM_RECEIVE_COMPLETE if the fin bit was received once and all
 *   expected bytes on the stream have been received.
 * - An appropriate error code if an error was encountered.
 *
 * Returning an error code will cause picoquic to close the connection with the
 * corresponding transport error, or PICOQUIC_TRANSPORT_INTERNAL_ERROR if the
 * error code in the range of the PICOQUIC_ERROR_CLASS.
 */

typedef int (*picoquic_stream_direct_receive_fn)(picoquic_cnx_t* cnx,
    uint64_t stream_id, int fin, const uint8_t* bytes, uint64_t offset, size_t length,
    void* direct_receive_ctx);

int picoquic_mark_direct_receive_stream(picoquic_cnx_t* cnx,
    uint64_t stream_id, picoquic_stream_direct_receive_fn direct_receive_fn, void* direct_receive_ctx);

/* Associate stream with app context */
int picoquic_set_app_stream_ctx(picoquic_cnx_t* cnx,
    uint64_t stream_id, void* app_stream_ctx);
/* Remove association between stream and context */
void picoquic_unlink_app_stream_ctx(picoquic_cnx_t* cnx, uint64_t stream_id);

/* Mark stream as active, or not.
 * If a stream is active, it will be polled for data when the transport
 * is ready to send. The polling will only start after all currently
 * queued data has been sent.
 */
int picoquic_mark_active_stream(picoquic_cnx_t* cnx,
    uint64_t stream_id, int is_active, void* v_stream_ctx);

/* Handling of stream priority. 
 * 
 * Picoquic handles priority as an 8 bit unsigned integer.
 * When ready to send stream frames, picoquic will pick the lowest priority
 * stream for which data can be send, i.e., it is available and flow control
 * allows it.
 *
 * When several streams are available at the same priority level, the
 * handling depends on the least significant bit of the priority code.
 * If that bit is zero, picoquic implements round robin scheduling and
 * select the stream on which data was least recently sent. If it is
 * one, picoquic implements FIFO scheduling and selects the stream with
 * the lowest stream id.
 * 
 * There is no formal association between priority level and stream
 * content. Application developers can pick whatever convention they
 * see fit. One possible example could be:
 * 
 * - 0: system priority, e.g., the "settings" stream in HTTP3 (round robin)
 * - 1: high priority data (FIFO)
 * - 2: high priority data (Round Robin)
 * - 4: real time audio (round robin)
 * - 6: real time video (round robin)
 * - 9: urgent data, such as CSS or JSON files (FIFO)
 * - 10: progressive data such as JPG files (round robin) 
 * - 11: web data (FIFO)
 * - 255: background data (FIFO)
 * 
 * When streams are created, the priority is set to a default value for
 * the QUIC context. By default, the default is 9 (FIFO), which mimics the
 * behavior of previous versions of picoquic before the formal priority
 * handling was introduced. The default stream priority can be changed
 * with the `picoquic_set_default_priority` API. Changing the default
 * priority only affects stream created after that change.
 * 
 * Individual stream priority can be set using `picoquic_set_stream_priority`.
 * 
 * The API `picoquic_mark_high_priority_stream` is a legacy of the previous
 * versions. It is equivalent to setting the priority of the specified
 * stream to zero if "is_high_priority" is true, or to the default
 * stream priority if it is not.
 */

/* Set the default priority for newly created streams */
#define PICOQUIC_DEFAULT_STREAM_PRIORITY 9
void picoquic_set_default_priority(picoquic_quic_t* quic, uint8_t default_stream_priority);

/* Set the priority level of a stream. */
int picoquic_set_stream_priority(picoquic_cnx_t* cnx, uint64_t stream_id, uint8_t stream_priority);

int picoquic_mark_high_priority_stream(picoquic_cnx_t* cnx,
    uint64_t stream_id, int is_high_priority);

/* If a stream is marked active, the application will receive a callback with
 * event type "picoquic_callback_prepare_to_send" when the transport is ready to
 * send data on a stream. The "length" argument in the call back indicates the
 * largest amount of data that can be sent, and the "bytes" argument points
 * to an opaque context structure. In order to prepare data, the application
 * needs to call "picoquic_provide_stream_data_buffer" with that context
 * pointer, with the number of bytes that it wants to write, with an indication
 * of whether or not the fin of the stream was reached, and also an indication
 * of whether or not the stream is still active. The function
 * returns the pointer to a memory address where to write the byte -- or
 * a NULL pointer in case of error. The application then copies the specified 
 * number of bytes at the provided address, and provide a return code 0 from
 * the callback in case of success, or non zero in case of error.
 */

uint8_t* picoquic_provide_stream_data_buffer(void* context, size_t nb_bytes, int is_fin, int is_still_active);

/* Queue data on a stream, so the transport can send it immediately
 * when ready. The data is copied in an intermediate buffer managed by
 * the transport. Calling this API automatically erases the "active
 * mark" that might have been set by using "picoquic_mark_active_stream".
 * It also erases the "app_stream_ctx" value set in previous calls to
 * picoquic_add_to_stream_with_ctx or picoquic_mark_active_stream
 */
int picoquic_add_to_stream(picoquic_cnx_t* cnx,
    uint64_t stream_id, const uint8_t* data, size_t length, int set_fin);

void picoquic_reset_stream_ctx(picoquic_cnx_t* cnx, uint64_t stream_id);

/* Same as "picoquic_add_to_stream", but also sets the application stream context.
 * The context is used in call backs, so the application can directly process responses.
 */
int picoquic_add_to_stream_with_ctx(picoquic_cnx_t * cnx, uint64_t stream_id, const uint8_t * data, size_t length, int set_fin, void * app_stream_ctx);

/* Reset a stream, indicating that no more data will be sent on 
 * that stream and that any data currently queued can be abandoned. */
int picoquic_reset_stream(picoquic_cnx_t* cnx,
    uint64_t stream_id, uint16_t local_stream_error);

/* Open the flow control for receiving the expected data on a stream */
int picoquic_open_flow_control(picoquic_cnx_t* cnx, uint64_t stream_id, uint64_t expected_data_size);

/* Obtain the next available stream ID in the local category */
uint64_t picoquic_get_next_local_stream_id(picoquic_cnx_t* cnx, int is_unidir);

/* Ask the peer to stop sending on a stream. The peer is expected
 * to reset that stream when receiving the "stop sending" signal. */
int picoquic_stop_sending(picoquic_cnx_t* cnx,
    uint64_t stream_id, uint16_t local_stream_error);

/* Discard stream. This is equivalent to sending a stream reset
 * and a stop sending request, and also setting the app context
 * of the stream to NULL */
int picoquic_discard_stream(picoquic_cnx_t* cnx, uint64_t stream_id, uint16_t local_stream_error);

/* The function picoquic_set_datagram_ready indicates to the stack
 * whether the application is ready to send datagrams. */
int picoquic_mark_datagram_ready(picoquic_cnx_t* cnx, int is_ready);

/* If a datagram is marked active, the application will receive a callback with
 * event type "picoquic_callback_prepare_datagram" when the transport is ready to
 * send data on a stream. The "length" argument in the call back indicates the
 * largest amount of data that can be sent, and the "bytes" argument points
 * to an opaque context structure. In order to prepare data, the application
 * needs to call "picoquic_provide_datagram_buffer" with that context
 * pointer, and with the number of bytes that it wants to write. The function
 * returns the pointer to a memory address where to write the bytes -- or
 * a NULL pointer in case of error. The application then copies the specified
 * number of bytes at the provided address, and provide a return code 0 from
 * the callback in case of success, or non zero in case of error.
 */
uint8_t* picoquic_provide_datagram_buffer(void* context, size_t length);

/* 
 * Set the optimistic ack policy. The holes will be inserted at random locations,
 * which in average will be separated by the pseudo period. By default,
 * the pseudo perio is 0, which means no hole insertion.
 */
void picoquic_set_optimistic_ack_policy(picoquic_quic_t* quic, uint32_t sequence_hole_pseudo_period);

/* Enable or disable the preemptive repeat function
 */
void picoquic_set_preemptive_repeat_policy(picoquic_quic_t* quic, int do_repeat);
void picoquic_set_preemptive_repeat_per_cnx(picoquic_cnx_t* cnx, int do_repeat);

/* Enables keep alive for a connection.
 * Keep alive interval is expressed in microseconds.
 * If `interval` is `0`, it is set to `idle_timeout / 2`.
 */
void picoquic_enable_keep_alive(picoquic_cnx_t* cnx, uint64_t interval);
/* Disables keep alive for a connection. */
void picoquic_disable_keep_alive(picoquic_cnx_t* cnx);

/* Returns if the given connection is the client. */
int picoquic_is_client(picoquic_cnx_t* cnx);

/* Returns the local error of the given connection context. */
uint64_t picoquic_get_local_error(picoquic_cnx_t* cnx);

/* Returns the remote error of the given connection context. */
uint64_t picoquic_get_remote_error(picoquic_cnx_t* cnx);

/* Returns the application error after application close */
uint64_t picoquic_get_application_error(picoquic_cnx_t* cnx);

/* Returns the remote error for the given stream. */
uint64_t picoquic_get_remote_stream_error(picoquic_cnx_t* cnx, uint64_t stream_id);


uint64_t picoquic_get_data_sent(picoquic_cnx_t * cnx);

uint64_t picoquic_get_data_received(picoquic_cnx_t * cnx);

int picoquic_cnx_is_still_logging(picoquic_cnx_t* cnx);

/* Congestion algorithm definition */

typedef enum {
    picoquic_congestion_notification_acknowledgement,
    picoquic_congestion_notification_repeat,
    picoquic_congestion_notification_timeout,
    picoquic_congestion_notification_spurious_repeat,
    picoquic_congestion_notification_rtt_measurement,
    picoquic_congestion_notification_bw_measurement,
    picoquic_congestion_notification_ecn_ec,
    picoquic_congestion_notification_cwin_blocked,
    picoquic_congestion_notification_seed_cwin,
    picoquic_congestion_notification_reset
} picoquic_congestion_notification_t;

typedef void (*picoquic_congestion_algorithm_init)(picoquic_path_t* path_x, uint64_t current_time);
typedef void (*picoquic_congestion_algorithm_notify)(
    picoquic_cnx_t* cnx,
    picoquic_path_t* path_x,
    picoquic_congestion_notification_t notification,
    uint64_t rtt_measurement,
    uint64_t one_way_delay,
    uint64_t nb_bytes_acknowledged,
    uint64_t lost_packet_number,
    uint64_t current_time);
typedef void (*picoquic_congestion_algorithm_delete)(picoquic_path_t* cnx);
typedef void (*picoquic_congestion_algorithm_observe)(
    picoquic_path_t* path_x, uint64_t * cc_state, uint64_t * cc_param);

typedef struct st_picoquic_congestion_algorithm_t {
    char const * congestion_algorithm_id;
    uint8_t congestion_algorithm_number;
    picoquic_congestion_algorithm_init alg_init;
    picoquic_congestion_algorithm_notify alg_notify;
    picoquic_congestion_algorithm_delete alg_delete;
    picoquic_congestion_algorithm_observe alg_observe;
} picoquic_congestion_algorithm_t;

extern picoquic_congestion_algorithm_t* picoquic_newreno_algorithm;
extern picoquic_congestion_algorithm_t* picoquic_cubic_algorithm;
extern picoquic_congestion_algorithm_t* picoquic_dcubic_algorithm;
extern picoquic_congestion_algorithm_t* picoquic_fastcc_algorithm;
extern picoquic_congestion_algorithm_t* picoquic_bbr_algorithm;
extern picoquic_congestion_algorithm_t* picoquic_prague_algorithm;

#define PICOQUIC_DEFAULT_CONGESTION_ALGORITHM picoquic_newreno_algorithm;

picoquic_congestion_algorithm_t const* picoquic_get_congestion_algorithm(char const* alg_name);

void picoquic_set_default_congestion_algorithm(picoquic_quic_t* quic, picoquic_congestion_algorithm_t const* algo);

void picoquic_set_default_congestion_algorithm_by_name(picoquic_quic_t* quic, char const* alg_name);

void picoquic_set_congestion_algorithm(picoquic_cnx_t* cnx, picoquic_congestion_algorithm_t const* algo);

/* Bandwidth update and congestion control parameters value.
 * Congestion control in picoquic is characterized by three values:
 * - pacing rate, expressed in bytes per second (for example, 10Mbps would be noted as 1250000)
 * - congestion window, expressed in bytes
 * - RTT, expressed in microseconds
 * 
 * If an application subscribes to pacing rate updates, it will start receiving callback events
 * of type "picoquic_callback_pacing_changed". The subscription to the updates specifies
 * two levels:
 * - decrease threshold, in bytes per second
 * - increase threshold, in bytes per second
 * An event will be generated each time the bandwidth increases or decreases by a value
 * larger than the specified threshold. The "stream_id" parameter of the callback will 
 * indicate the new pacing rate, in bytes per second.
 *
 * By default, the threshold values are set to UINT64_MAX, and no event is generated.
 * 
 * Applications may also use a set of accessor functions to obtain the current values
 * of the key congestion control parameters, for the currently selected transmission
 * path.
 */

void picoquic_subscribe_pacing_rate_updates(picoquic_cnx_t* cnx, uint64_t decrease_threshold, uint64_t increase_threshold);
uint64_t picoquic_get_pacing_rate(picoquic_cnx_t* cnx);
uint64_t picoquic_get_cwin(picoquic_cnx_t* cnx);
uint64_t picoquic_get_rtt(picoquic_cnx_t* cnx);

/* Probing new path for multipath scenarios.*/
int picoquic_probe_new_path_ex(picoquic_cnx_t* cnx, const struct sockaddr* addr_from,
        const struct sockaddr* addr_to, int if_index, uint64_t current_time, int to_preferred_address);

#ifdef __cplusplus
}
#endif

#endif /* PICOQUIC_H */<|MERGE_RESOLUTION|>--- conflicted
+++ resolved
@@ -40,12 +40,7 @@
 extern "C" {
 #endif
 
-<<<<<<< HEAD
 #define PICOQUIC_VERSION "1.1.1.0"
-=======
-#define PICOQUIC_VERSION "1.1.0.3"
->>>>>>> fff5cf8a
-
 #define PICOQUIC_ERROR_CLASS 0x400
 #define PICOQUIC_ERROR_DUPLICATE (PICOQUIC_ERROR_CLASS + 1)
 #define PICOQUIC_ERROR_AEAD_CHECK (PICOQUIC_ERROR_CLASS + 3)
