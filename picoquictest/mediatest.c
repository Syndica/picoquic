--- conflicted
+++ resolved
@@ -1256,56 +1256,12 @@
             mt_ctx->link[i]->microsec_latency = latency_ref[i];
         }
     }
-<<<<<<< HEAD
-    else if (media_test_id == mediatest_suspension ||
-        media_test_id == mediatest_suspension2) {
-        /* Simulate one single wifi suspension, for 150 ms at
-         * t = 4000000 */
-        uint64_t sim_time = 4000000;
-        /* Run the simulation for the first period. */
-        ret = mediatest_loop(mt_ctx, sim_time, 0, &is_finished);
-        /* Simulate the suspension for 150 ms */
-        sim_time += 150000;
-        for (int i = 0; i < 2; i++) {
-            picoquic_test_simlink_suspend(mt_ctx->link[i], sim_time, 0);
-        }
-    }
-    else if (media_test_id == mediatest_wifi) {
-        /* For 10 seconds, run a test loop in which the simulated Wi-Fi
-        * link alternates between 100Mbps, low delay and just blocked,
-        * 0 bandwidth. The duration of the block unblock phase varies.
-        * For the first 5 seconds and the last 5 seconds, unblock
-        * last 900ms, block last 100ms. For the middle
-        * 10 seconds, unblock lasts 20 to 200ms, block lasts 100ms.
-        */
-        uint64_t sim_time = 0;
-        uint64_t blocked_sequence = 4;
-        uint64_t unblocked_sequence = 1;
-
-        for (int i=0; i<2; i++){
-            mt_ctx->link[i]->picosec_per_byte = 160000; /* 160 nanosec per byte, i.e., 50Mbps*/
-            mt_ctx->link[i]->microsec_latency = 2000; /* 2ms */
-        }
-        while (sim_time < 20000000 && !is_finished) {
-            uint64_t time_unblocked = 900000;
-            uint64_t time_blocked = 100000;
-
-            if (sim_time >= 5000000 && sim_time <= 15000000) {
-                time_unblocked = unblocked_sequence * 10000;
-                unblocked_sequence *= 2;
-                if (unblocked_sequence > 10) {
-                    unblocked_sequence = 1;
-                }
-            }
-            sim_time += time_unblocked;
-=======
     else if (spec->nb_suspensions > 0) {
         /* Set the time of the first suspension */
         uint64_t sim_time = spec->suspension_start_time;
         /* Execute the specified suspensions */
         for (int i = 0; ret == 0 && !is_finished && i < spec->nb_suspensions; i++) {
             /* Run the simulation until the beginning of the suspension */
->>>>>>> 17919db9
             ret = mediatest_loop(mt_ctx, sim_time, 0, &is_finished);
             /* set the end of suspension time */
             sim_time += spec->suspension_down_time;
